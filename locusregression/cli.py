from ._cli_utils import *
from .corpus import *
from .corpus import logger as reader_logger
from .model import load_model, logger
from .model._importance_sampling import get_posterior_sample
from .tuning import run_trial, create_study, load_study
from .simulation import SimulatedCorpus, coef_l1_distance, signature_cosine_distance
import argparse
import os
import sys
import logging
logging.basicConfig(level=logging.INFO)
logger.setLevel(logging.INFO)
import pickle
import logging
import warnings
from matplotlib.pyplot import savefig
from .explanation.explanation import explain
from functools import partial
from joblib import Parallel, delayed
import joblib

from optuna.exceptions import ExperimentalWarning
warnings.filterwarnings("ignore", category=ExperimentalWarning)


parser = argparse.ArgumentParser(
    formatter_class=argparse.ArgumentDefaultsHelpFormatter,
)
subparsers = parser.add_subparsers(help = 'Commands')


def make_windows_wrapper(*,categorical_features, **kw):
    make_windows(*categorical_features, **kw)

make_windows_parser = subparsers.add_parser('get-regions', help = 'Make windows from a genome file.',
                                            formatter_class=argparse.ArgumentDefaultsHelpFormatter)
make_windows_parser.add_argument('--genome-file','-g', type = file_exists, required = True, help = 'Also known as a "Chrom sizes" file.')    
make_windows_parser.add_argument('--blacklist-file','-v', type = file_exists, required=True, help = 'Bed file of regions to exclude from windows.')
make_windows_parser.add_argument('--window-size','-w', type = posint, required = True, help = 'Size of windows to make.')
make_windows_parser.add_argument('--categorical-features','-cf', nargs='+', type = str, default = [], 
                                 help = 'List of categorical feature bedfiles to account for while making windows.')
make_windows_parser.add_argument('--output','-o', type = argparse.FileType('w'), default=sys.stdout, 
                                 help = 'Where to save windows.')
make_windows_parser.set_defaults(func = make_windows_wrapper)


trinuc_sub = subparsers.add_parser('get-trinucs', help = 'Write trinucleotide context file for a given genome.')
trinuc_sub.add_argument('--fasta-file','-fa', type = file_exists, required = True, help = 'Sequence file, used to find context of mutations.')
trinuc_sub.add_argument('--regions-file','-r', type = file_exists, required = True)
trinuc_sub.add_argument('--n-jobs','-j', type = posint, default = 1, help = 'Number of parallel processes to use. Currently does nothing.')
trinuc_sub.add_argument('--output','-o', type = valid_path, required = True, help = 'Where to save compiled corpus.')
trinuc_sub.set_defaults(func = SBSCorpusMaker.create_trinuc_file)


def process_bigwig(group='all',
                   normalization='power',
                   extend=0,*,
                   bigwig_file, 
                   regions_file, 
                   feature_name, 
                   output):

    feature_vals = make_continous_features(
        bigwig_file=bigwig_file,
        regions_file=regions_file,
        extend=extend,
    )

    print('#feature=' + feature_name, file=output)
    print(f'#type={normalization}', file=output)
    print('#group=' + group, file = output)
    print(*feature_vals, sep = '\n', file = output)


bigwig_sub = subparsers.add_parser('ingest-bigwig', help = 'Summarize bigwig file for a given cell type.')
bigwig_sub.add_argument('bigwig-file', type = file_exists)
bigwig_sub.add_argument('--regions-file','-r', type = file_exists, required=True,)
bigwig_sub.add_argument('--feature-name','-name', type = str, required=True,)
bigwig_sub.add_argument('--group','-g', type = str, default='all', help = 'Group name for feature.')
bigwig_sub.add_argument('--extend','-e', type = posint, default=0, help = 'Extend each region by this many basepairs.')
bigwig_sub.add_argument('--normalization','-norm', type = str, choices=['power','minmax','quantile','standardize'], 
                        default='power', 
                        help = 'Normalization to apply to feature.'
                        )
bigwig_sub.add_argument('--output','-o', type = argparse.FileType('w'), default=sys.stdout)
bigwig_sub.set_defaults(func = process_bigwig)


def process_distance_feature(
        group='all',
        normalization='quantile',
        reverse=False,*,
        bed_file,
        regions_file,
        feature_name,
        output,
):
    
    upstream, downstream = make_distance_features(
        genomic_features=bed_file,
        reverse=reverse,
        regions_file=regions_file,
    )

    print(f'#feature={feature_name}_progressBetween\t#feature={feature_name}_interFeatureDistance', file=output)
    print(f'#type=none\t#type={normalization}', file=output)
    print(f'#group={group}\t#group={group}', file = output)
    print(*map(lambda x : '\t'.join(map(str, x)), zip(upstream, downstream)), sep = '\n', file = output)

distance_sub = subparsers.add_parser('ingest-distance', help = 'Summarize distance to nearest feature upstream and downstream for some genomic elements.')
distance_sub.add_argument('bed-file', type = file_exists, help = 'Bed file of genomic features. Only three columns are required, all other columns are ignored.')
distance_sub.add_argument('--regions-file','-r', type = file_exists, required=True,)
distance_sub.add_argument('--feature-name','-name', type = str, required=True,)
distance_sub.add_argument('--group','-g', type = str, default='all', help = 'Group name for feature.')
distance_sub.add_argument('--normalization','-norm', type = str, choices=['power','minmax','quantile','standardize'],
                            default='quantile', help = 'Normalization to apply to feature.')
distance_sub.add_argument('--reverse','-rev', action = 'store_true', default=False, 
                            help = 'Reverse the direction of the distance feature, for instance, if featurizing distance to anti-sense features only.')
distance_sub.add_argument('--output','-o', type = argparse.FileType('w'), default=sys.stdout)
distance_sub.set_defaults(func = process_distance_feature)


def process_discrete(
        group='all',*,
        bed_file,
        regions_file,
        feature_name,
        output,
        null='.',
        class_priority=None,
        column=4,
):

    discrete_features = make_discrete_features(
        genomic_features=bed_file,
        regions_file=regions_file,
        null=null,
        class_priority=class_priority,
        column=column,
    )

    print(f'#feature={feature_name}', file=output)
    print('#type=categorical', file=output)
    print(f'#group={group}', file = output)
    print(*discrete_features, sep = '\n', file = output)


discrete_sub = subparsers.add_parser('ingest-categorical', help = 'Summarize discrete genomic features for some genomic elements.')
discrete_sub.add_argument('bed-file', type = file_exists, help = 'Bed file of genomic features. Only three columns are required, all other columns are ignored.')
discrete_sub.add_argument('--regions-file','-r', type = file_exists, required=True,)
discrete_sub.add_argument('--feature-name','-name', type = str, required=True,)
discrete_sub.add_argument('--group','-g', type = str, default='all', help = 'Group name for feature.')
discrete_sub.add_argument('--output','-o', type = argparse.FileType('w'), default=sys.stdout)
discrete_sub.add_argument('--null','-null', type = str, default='None', help = 'Value to use for missing features.')
discrete_sub.add_argument('--class-priority','-p', type = str, nargs = '+', default=None, help = 'Priority for resolving multiple classes for a single region.')
discrete_sub.add_argument('--column','-c', type = posint, default=4, help = 'Column in bed file to use for feature.')
discrete_sub.set_defaults(func = process_discrete)


def write_dataset(
        weight_col = None,
        chr_prefix = '',
        n_jobs=1,*,
        fasta_file,
        trinuc_file,
        regions_file,
        vcf_files,
        exposure_files,
        correlates_file,
        output,
        corpus_name,
        ):

    shared_args = dict(
        fasta_file = fasta_file, 
        trinuc_file = trinuc_file,
        regions_file = regions_file,
        vcf_files = vcf_files,
        chr_prefix = chr_prefix,
    )

    logging.basicConfig(level=logging.INFO)
    reader_logger.setLevel(logging.INFO)

    if exposure_files is None:
        exposure_files = []

    assert len(exposure_files) in [0,1, len(vcf_files)],\
        'User must provide zero, one, or the number of exposure files which matches the number of VCF files.'

    dataset = CorpusReader.create_corpus(
        **shared_args, 
        weight_col = weight_col,
        exposure_files = exposure_files,
        correlates_file = correlates_file,
        corpus_name = corpus_name,
        n_jobs = n_jobs,
    )

    save_corpus(dataset, output)


dataset_sub = subparsers.add_parser('corpus-make', 
    help= 'Read VCF files and genomic correlates to compile a formatted dataset'
          ' for locus modeling.',
    formatter_class=argparse.ArgumentDefaultsHelpFormatter
    )

dataset_sub.add_argument('--corpus-name','-n', type = str, required = True, help = 'Name of corpus, must be unique if modeling with other corpuses.')
dataset_sub.add_argument('--vcf-files', '-vcfs', nargs = '+', type = file_exists, required = True,
    help = 'list of VCF files containing SBS mutations.')
dataset_sub.add_argument('--fasta-file','-fa', type = file_exists, required = True, help = 'Sequence file, used to find context of mutations.')
dataset_sub.add_argument('--regions-file','-r', type = file_exists, required = True,
    help = 'Bed file of format with columns (chromosome, start, end) which defines the windows used to represent genomic loci in the model. '
            'The provided regions may be discontinuous, but MUST be in sorted order (run "sort -k1,1 -k2,2 --check <file>").')
dataset_sub.add_argument('--correlates-file', '-c', type = file_exists, required=True,
    help = 'One TSV file, or list of TSV files of genomic correlates. If given as a list, the number of files must match the number of provided VCF files. '
           'The first line must be column names which start with "#". '
           'Each column must have a name, and each TSV file must have the same columns in the same order. '
           'Each row in the file corresponds with the value of those correlates in the analagous region provided in the "regions" file. '
           'Ensure that the correlates are listed in the same order as the regions, and that there are no missing values.'
)
dataset_sub.add_argument('--exposure-files','-e', type = file_exists, nargs = '+',
    help = 'A one-column TSV file or list of. A header is optional. Again, a value must be provided for each region given in the "regions" file, and in the same order. '
           'Exposures are positive scalars which the user calculates to reflect technical influences on the number of mutations one expects to '
           'find within each region. The exposures may be proportional to number of reads falling within each region, or some other '
           'metric to quantify sensitivity to call mutations.')
dataset_sub.add_argument('--trinuc-file','-trinucs', type = file_exists,default=None,
                         help = 'Pre-calculated trinucleotide context file.')
dataset_sub.add_argument('--output','-o', type = valid_path, required = True, help = 'Where to save compiled corpus.')

dataset_sub.add_argument('--weight-col','-w', type = str, default=None,
    help = 'Name of INFO column which contains importance weights per mutation - if not provided all mutations are given a weight of 1. '
           'An example of a useful weight is the tumor cell fraction or relative copy number of that mutation which may be related to local mutation rate due to changes in ploidy. '
           'If the weight column were called INFO/VCN in the VCF, you must only provide --weight-col=VCN.'
)
dataset_sub.add_argument('--n-jobs','-j', type = posint, default = 1,
    help = 'Number of parallel processes to use for reading VCF files.')
dataset_sub.add_argument('--chr-prefix', default= '', help='Append the chromosome names in VCF files with this prefix. Useful if you are using UCSC reference materials.')
dataset_sub.set_defaults(func = write_dataset)
    

def split_corpus(*,corpus, train_output, test_output, train_prop,
                 by_locus = False,
                 seed = 0):

    corpus = load_corpus(corpus)

    train, test = train_test_split(
                    corpus, 
                    train_size=train_prop,
                    seed = seed,
                    by_locus=by_locus
                )

    save_corpus(train, train_output)
    save_corpus(test, test_output)


split_parser = subparsers.add_parser('corpus-split', help='Partition a corpus into training and test sets.')
split_parser.add_argument('corpus', type = file_exists)
split_parser.add_argument('--train-output','-to', type = valid_path, required=True)
split_parser.add_argument('--test-output', '-vo', type = valid_path, required=True)
split_parser.add_argument('--train-prop', '-p', type = posfloat, default=0.7)
split_parser.add_argument('--by-locus', action = 'store_true', default=False,
                            help = 'Split by locus instead of by sample.')
split_parser.add_argument('--seed', '-s', type = posint, default=0)
split_parser.set_defaults(func = split_corpus)


def empirical_mutation_rate(*,corpus, output):
    mutation_rate = load_corpus(corpus).get_empirical_mutation_rate()
    print(*mutation_rate, file = output, sep = '\n')

empirical_mutrate_parser = subparsers.add_parser('corpus-empirical-mutation-rate',
    help = 'Aggregate mutations in a corpus to calculate the log (natural) empirical mutation rate. This depends on having sufficient mutations to find a smooth function.'
)
empirical_mutrate_parser.add_argument('corpus', type = file_exists)
empirical_mutrate_parser.add_argument('--output', '-o', type = argparse.FileType('w'), 
                                        default = sys.stdout)
empirical_mutrate_parser.set_defaults(func = empirical_mutation_rate)


def _overwrite_features_helper(*, corpus, correlates_file):
    features, feature_names = CorpusReader.read_correlates(correlates_file)
    overwrite_corpus_features(corpus, features.T, feature_names)

overwrite_features_parser = subparsers.add_parser('corpus-overwrite-features',
    help = 'Overwrite the feature matrix of a corpus with a new one.'
)
overwrite_features_parser.add_argument('corpus', type = file_exists)
overwrite_features_parser.add_argument('--correlates-file','-c', type = file_exists, required=True,
                                       help = 'TSV file of genomic correlates. The first line must be column names which start with "#".')
overwrite_features_parser.set_defaults(func = _overwrite_features_helper)


tune_sub = subparsers.add_parser('study-create', 
    help = 'Tune number of signatures for LocusRegression model on a pre-compiled corpus using the'
    'hyperband or successive halving algorithm.',
    formatter_class=argparse.ArgumentDefaultsHelpFormatter
)

tune_required = tune_sub.add_argument_group('Required arguments')
tune_required.add_argument('--corpuses', '-d', type = file_exists, nargs = '+', required=True,
    help = 'Path to compiled corpus file/files.')
tune_required.add_argument('--study-name','-sn', type = str, required=True,
                           help = 'Name of study, used to store tuning results in a database.')
tune_required.add_argument('--max-components','-max',type = posint, required=True,
    help= 'Maximum number of components to test for fit on dataset.')
tune_required.add_argument('--min-components','-min',type = posint, required=True,
    help= 'Maximum number of components to test for fit on dataset.')

tune_optional = tune_sub.add_argument_group('Tuning arguments')

tune_optional.add_argument('--storage',type = str, default=None,
                            help = 'Address path to database to store tuning results, for example "sqlite:///tuning.db" '
                                   'or "mysql://user:password@host:port/dbname", if one is using a remote database. '
                                   'If left unset, will store tuning results in a local file.'
                            )
tune_optional.add_argument('--factor','-f',type = posint, default = 4,
    help = 'Successive halving reduction factor for each iteration')
tune_optional.add_argument('--skip-tune-subsample', action = 'store_true', default=False)
#tune_optional.add_argument('--locus-subsample-rates','-rates', type = posfloat, nargs = '+', default = [0.0625, 0.125, 0.25, 0.5, 1])
tune_optional.add_argument('--use-pruner', '-prune', action='store_true', default=False,
                           help = 'Use the hyperband pruner to eliminate poorly performing trials before they complete, saving computational resources.')

model_options = tune_sub.add_argument_group('Model arguments')

model_options.add_argument('--fix-signatures','-sigs', nargs='+', type = str, default = None,
                              help = 'COSMIC signatures to fix as part of the generative model, referenced by name (SBS1, SBS2, etc.)\n '
                                    'The number of signatures listed must be less than or equal to the number of components.\n '
                                    'Any extra components will be initialized randomly and learned. If no signatures are provided, '
                                    'all are learned de-novo.'
                              )
model_options.add_argument('--num-epochs', '-e', type = posint, default=500,
    help = 'Maximum number of epochs to allow training during'
            ' successive halving/Hyperband. This should be set high enough such that the model converges to a solution.')
model_options.add_argument('--model-type','-model', choices=['linear','gbt'], default='linear')
model_options.add_argument('--locus-subsample','-sub', type = posfloat, default = 0.125,
    help = 'Whether to use locus subsampling to speed up training via stochastic variational inference.')
model_options.add_argument('--batch-size','-batch', type = posint, default = 128,
    help = 'Batch size for stochastic variational inference.')
model_options.add_argument('--empirical-bayes','-eb', action = 'store_true', default=False,)
model_options.add_argument('--pi-prior', '-pi', type = posfloat, default = 1.,
    help = 'Dirichlet prior over sample mixture compositions. A value > 1 will give more dense compositions, which <1 finds more sparse compositions.')
tune_sub.set_defaults(func = create_study)


def wraps_run_trial(**kw):
    logging.basicConfig(level=logging.INFO)
    logger.setLevel(logging.INFO)
    run_trial(**kw)

trial_parser = subparsers.add_parser('study-run-trial', help='Run a single trial of hyperparameter tuning.')
trial_parser.add_argument('study-name',type = str)
trial_parser.add_argument('--storage','-s', type = str, default=None)
trial_parser.add_argument('--iters','-i', type = posint, default=1)
trial_parser.set_defaults(func = wraps_run_trial)


def summarize_study(*,study_name, output, storage = None):

    study, *_ = load_study(study_name, storage)
    
    study.trials_dataframe().to_csv(output, index = False)


summarize_parser = subparsers.add_parser('study-summarize', help = 'Summarize tuning results from a study.')
summarize_parser.add_argument('study-name',type = str)
summarize_parser.add_argument('--output','-o', type = valid_path, required=True)
summarize_parser.add_argument('--storage','-s', type = str, default=None)
summarize_parser.set_defaults(func = summarize_study)


def retrain_best(trial_num = None,
                 storage = None, 
                 verbose = False,
                 num_epochs = None,*,
                 study_name, output):
    
    logging.basicConfig(level=logging.INFO)
    logger.setLevel(logging.INFO)

    study, dataset, attrs = load_study(study_name, storage)

    if trial_num is None:
        best_trial = study.best_trial
    else:
        best_trial = study.trials[trial_num]

    model_params = attrs['model_params']
    model_params.update(best_trial.params)

    basemodel = _get_basemodel(attrs["model_type"])
    
    print(
        'Training model with params:\n' + \
        '\n'.join(
            [f'\t{k} = {v}' for k,v in model_params.items()]
        ),
        file = sys.stderr,
    )

    model = basemodel(
            eval_every = 1000000,
            quiet= not verbose,
            **model_params,
            seed = best_trial.number,
            num_epochs= num_epochs or attrs['num_epochs'],
        )

    model.fit(dataset)

    model.save(output)


retrain_sub = subparsers.add_parser('study-retrain', help = 'From tuning results, retrain a chosen or the best model.')
retrain_sub.add_argument('study-name',type = str)
retrain_sub.add_argument('--storage','-s', type = str, default=None)
retrain_sub.add_argument('--verbose','-v',action = 'store_true', default = False,)
retrain_sub .add_argument('--output','-o', type = valid_path, required=True,
    help = 'Where to save trained model.')
retrain_sub.add_argument('--trial-num','-t', type = posint, default=None,
    help= 'If left unset, will retrain model with best params from tuning results.\nIf provided, will retrain model parameters from the "trial_num"th trial.')
retrain_sub.add_argument('--num-epochs','-epochs', type = int, default = None, 
    help='Override the number of epochs used for tuning.')

retrain_sub.set_defaults(func = retrain_best)

def train_model(
        locus_subsample = 0.125,
        batch_size = 128,
        time_limit = None,
        tau = 16,
        kappa = 0.5,
        seed = 0, 
        pi_prior = 1.,
        num_epochs = 10000, 
        difference_tol = 1e-3,
        estep_iterations = 1000,
        eval_every = 20,
        bound_tol = 1e-2,
        verbose = False,
        n_jobs = 1,
        empirical_bayes = True,
        model_type = 'linear',
        begin_prior_updates = 10,
        fix_signatures = None,*,
        n_components,
        corpuses,
        output,
    ):

    basemodel = _get_basemodel(model_type)
    
    model = basemodel(
        fix_signatures=fix_signatures,
        locus_subsample = locus_subsample,
        batch_size = batch_size,
        seed = seed, 
        pi_prior = pi_prior,
        num_epochs = num_epochs, 
        difference_tol = difference_tol,
        estep_iterations = estep_iterations,
        quiet = not verbose,
        bound_tol = bound_tol,
        n_components = n_components,
        n_jobs= n_jobs,
        time_limit=time_limit,
        eval_every = eval_every,
        tau = tau,
        kappa = kappa,
        empirical_bayes=empirical_bayes,
        begin_prior_updates=begin_prior_updates,
    )
    
    logging.basicConfig(level=logging.INFO)
    logger.setLevel(logging.INFO)

    dataset = _load_dataset(corpuses)
    
    model.fit(dataset)
    
    model.save(output)



trainer_sub = subparsers.add_parser('model-train', 
                                    help = 'Train LocusRegression model on a pre-compiled corpus.',
                                    formatter_class=argparse.ArgumentDefaultsHelpFormatter)

trainer_required = trainer_sub.add_argument_group('Required arguments')
trainer_required .add_argument('--n-components','-k', type = posint, required=True,
    help = 'Number of signatures to learn.')
trainer_required .add_argument('--corpuses', '-d', type = file_exists, nargs = '+', required=True,
    help = 'Path to compiled corpus file/files.')
trainer_required .add_argument('--output','-o', type = valid_path, required=True,
    help = 'Where to save trained model.')

trainer_optional = trainer_sub.add_argument_group('Optional arguments')

trainer_optional.add_argument('--model-type','-model', choices=['linear','gbt'], default='linear')
trainer_optional.add_argument('--locus-subsample','-sub', type = posfloat, default = None,
    help = 'Whether to use locus subsampling to speed up training via stochastic variational inference.')
trainer_optional.add_argument('--batch-size','-batch', type = posint, default = 100000,
    help = 'Use minibatch updates via stochastic variational inference.')
trainer_optional.add_argument('--begin-prior-updates', type = int, default=10)
trainer_optional.add_argument('--time-limit','-time', type = posint, default = None,
    help = 'Time limit in seconds for model training.')
trainer_optional.add_argument('--fix-signatures','-sigs', nargs='+', type = str, default = None,
                              help = 'COSMIC signatures to fix as part of the generative model, referenced by name (SBS1, SBS2, etc.)\n '
                                    'The number of signatures listed must be less than or equal to the number of components.\n '
                                    'Any extra components will be initialized randomly and learned. If no signatures are provided, '
                                    'all are learned de-novo.'
                              )
trainer_optional.add_argument('--empirical-bayes','-eb', action = 'store_true', default=False,)
trainer_optional.add_argument('--tau', type = posint, default = 16)
trainer_optional.add_argument('--kappa', type = posfloat, default=0.5)
trainer_optional.add_argument('--eval-every', '-eval', type = posint, default = 10,
    help = 'Evaluate the bound after every this many epochs')
trainer_optional.add_argument('--seed', type = posint, default=1776)
trainer_optional.add_argument('--pi-prior','-pi', type = posfloat, default = 1.,
    help = 'Dirichlet prior over sample mixture compositions. A value > 1 will give more dense compositions, which <1 finds more sparse compositions.')
trainer_optional.add_argument('--num-epochs', '-epochs', type = posint, default = 1000,
    help = 'Maximum number of epochs to train.')
trainer_optional.add_argument('--bound-tol', '-tol', type = posfloat, default=1e-2,
    help = 'Early stop criterion, stop training if objective score does not increase by this much after one epoch.')
trainer_optional.add_argument('--verbose','-v',action = 'store_true', default = False,)
trainer_sub.set_defaults(func = train_model)



def score(*,model, corpuses):

    dataset = _load_dataset(corpuses)

    model = load_model(model)

    print(model.score(dataset))


score_parser = subparsers.add_parser('model-score', help='Score a model on a corpus.')
score_parser.add_argument('model', type = file_exists)
score_parser.add_argument('--corpuses', '-d', type = file_exists, nargs = '+', required=True,
    help = 'Path to compiled corpus file/files.')
score_parser.set_defaults(func = score)



def predict(*,model, corpuses, output):

    dataset = _load_dataset(corpuses)

    model = load_model(model)

    exposures_matrix = model.predict(dataset)

    exposures_matrix.to_csv(output)

predict_sub = subparsers.add_parser('model-predict', help = 'Predict exposures for each sample in a corpus.')
predict_sub.add_argument('model', type = file_exists)
predict_sub.add_argument('--corpuses', '-d', type = file_exists, nargs = '+', required=True,
                         help = 'Path to compiled corpus file/files.')
predict_sub.add_argument('--output','-o', type =  valid_path, required=True)
predict_sub.set_defaults(func = predict)


def summary_plot(*,model, output):
    model = load_model(model)
    model.plot_summary()
    savefig(output, bbox_inches='tight', dpi = 300)

summary_plot_parser = subparsers.add_parser('model-plot-summary', help = 'Plot summary of model components.')
summary_plot_parser.add_argument('model', type = file_exists)
summary_plot_parser.add_argument('--output','-o', type = valid_path, required=True,
                                 help = 'Path to save plot, the file extension determines the format')
summary_plot_parser.set_defaults(func = summary_plot)


def save_signatures(*, model, output):
    
    model = load_model(model)
    
    print('', *COSMIC_SORT_ORDER, sep = ',', file = output)
    for i, component_name in enumerate(model.component_names):
        print(component_name, *model.signature(i, return_error=False), sep = ',', file = output)

signatures_parser = subparsers.add_parser('model-save-signatures', 
                                          help = 'Save signatures to file.')
signatures_parser.add_argument('model', type = file_exists)
signatures_parser.add_argument('--output','-o', type =  argparse.FileType('w'), default=sys.stdout)
signatures_parser.set_defaults(func = save_signatures)


def list_corpuses(*,model):
    model = load_model(model)
    print(*model.corpus_states.keys(), sep = '\n', file = sys.stdout)

list_corpuses_parser = subparsers.add_parser('model-list-corpuses',
                                             help = 'List the names of corpuses used to train a model.')
list_corpuses_parser.add_argument('model', type = file_exists)
list_corpuses_parser.set_defaults(func = list_corpuses)


def get_mutation_rate_r2(*, model, corpuses):

    model = load_model(model)
    dataset = _load_dataset(corpuses)
    
    print(
        model.get_mutation_rate_r2(dataset),
        file = sys.stdout
    )

mutrate_r2_parser = subparsers.add_parser('model-mutation-rate-r2',
                                            help = 'Calculate the R^2 of the model\'s predicted mutation rate w.r.t. the empirical mutation rate.')
mutrate_r2_parser.add_argument('model', type = file_exists)
mutrate_r2_parser.add_argument('--corpuses', '-d', type = file_exists, nargs = '+', required=True,
    help = 'Path to compiled corpus file/files.')
mutrate_r2_parser.set_defaults(func = get_mutation_rate_r2)


def explain_wrapper(n_jobs=1,*,signature, model, corpuses, output):
    
    model = load_model(model)
    dataset = _load_dataset(corpuses)

    results = explain(signature,
            model = model,
            corpus = dataset,
            n_jobs = n_jobs
            )
    
    print(*results['feature_names'], sep=',', file = output)
    for row in results['shap_values']:
        print(*row, sep = ',', file = output)

explain_parser = subparsers.add_parser('model-explain',
                                        help = 'Explain the contribution of each feature to a signature.')
explain_parser.add_argument('model', type = file_exists)
explain_parser.add_argument('--signature','-sig', type = str, required=True)
explain_parser.add_argument('--corpuses', '-d', type = file_exists, nargs = '+', required=True,
    help = 'Path to compiled corpus file/files.')
explain_parser.add_argument('--n-jobs','-j', type = posint, default = 1)
explain_parser.add_argument('--output','-o', type =  argparse.FileType('w'), default=sys.stdout)
explain_parser.set_defaults(func = explain_wrapper)



def _make_corpusstate_cache(*,model, corpus):

    cache_path = get_corpusstate_cache_path(model, corpus)

    model = load_model(model)
    corpus = stream_corpus(corpus)

    corpus_state = model._init_new_corpusstates(corpus)[corpus.name]

    joblib.dump(corpus_state, cache_path)

corpusstate_cache_parser = subparsers.add_parser('model-cache-sstats')
corpusstate_cache_parser.add_argument('model', type = file_exists)
corpusstate_cache_parser.add_argument('--corpus','-d', type = file_exists, required=True)
corpusstate_cache_parser.set_defaults(func = _make_corpusstate_cache)



def _write_posterior_annotated_vcf(
    input_vcf, output,*,
    model_state, 
    weight_col, 
    corpus_state,
    regions_file,
    fasta_file,
    chr_prefix,
    component_names,
    ):

    sample = CorpusReader.ingest_sample(
                    input_vcf, 
                    regions_file=regions_file,
                    fasta_file=fasta_file,
                    chr_prefix=chr_prefix,
                    weight_col=weight_col,
                )
    
    posterior_df = get_posterior_sample(
                        sample=sample,
                        model_state=model_state,
                        corpus_state=corpus_state,
                        component_names=component_names,
                        n_iters=5000,
                    )

    transfer_annotations_to_vcf(
        posterior_df,
        vcf_file=input_vcf,
        description='Log-probability under the posterior that the mutation was generated by this process.', 
        output=output, 
        chr_prefix=chr_prefix,
    )


def assign_components_wrapper(*,
        model, 
        vcf_files, 
        corpus, 
        output_prefix, 
        exposure_file=None, 
        weight_col=None,
        chr_prefix = '',
        n_jobs=1,
    ):

    corpus_state = load_corpusstate_cache(model, corpus)
    
    model = load_model(model)
    corpus = stream_corpus(corpus)

    try:
        corpus.metadata['regions_file']
    except KeyError as err:
        raise ValueError('Corpus must have a "regions_file" metadata attribute.\n'
                         'This one doesn\'t, which means it must be a partition of some corpus, or a simluted corpus.\n'
                         'This function must use the originally-created corpus.') from err

<<<<<<< HEAD
    sample = SBSCorpusMaker.ingest_sample(
                    vcf_file, 
                    exposure_file = exposure_file,
                    regions_file = corpus.metadata['regions_file'], 
                    fasta_file = corpus.metadata['fasta_file'],
                    chr_prefix = chr_prefix,
                )
    
    posterior_df = model.get_posterior_assignments(
        sample, corpus
=======
    annotation_fn = partial(
        _write_posterior_annotated_vcf,
        model_state=model.model_state, 
        weight_col=weight_col, 
        corpus_state=corpus_state,
        regions_file=corpus.metadata['regions_file'],
        fasta_file=corpus.metadata['fasta_file'],
        chr_prefix=chr_prefix,
        component_names=model.component_names,
>>>>>>> f0ed6c19
    )

    del corpus

    Parallel(
            n_jobs = n_jobs, 
            verbose = 10,
        )(
            delayed(annotation_fn)(vcf, output_prefix + os.path.basename(vcf))
            for vcf in vcf_files
        )

    
assign_components_parser = subparsers.add_parser('model-annotate-mutations',
    help = 'Assign each mutation in a VCF file to a component of the model.')
assign_components_parser.add_argument('model', type = file_exists)
assign_components_parser.add_argument('--vcf-files','-vcfs', nargs='+', type = file_exists, required=True)
assign_components_parser.add_argument('--corpus','-d', type = file_exists, required=True)
assign_components_parser.add_argument('--output-prefix','-prefix', type = str, required=True)
assign_components_parser.add_argument('--exposure-file','-e', type = file_exists, default=None)
assign_components_parser.add_argument('--chr-prefix', type = str, default = '')
assign_components_parser.add_argument('--weight-col','-w', type = str, default=None)
assign_components_parser.add_argument('--n-jobs','-j',type=posint, default=1)
assign_components_parser.set_defaults(func = assign_components_wrapper)


'''
def summarize_all_model_attributes(*,model, prefix):

    corpuses = list(load_model(model).corpus_states.keys())
    with open(prefix + '.associations.csv', 'w') as associations_file:
        save_associations(model = model, output = associations_file)

    with open(prefix + '.signatures.csv', 'w') as signatures_file:
        save_signatures(model = model, output = signatures_file)
    
    summary_plot(model = model, output = prefix + '.summary_plt.png')

    for corpus in corpuses:
        with open(prefix + f'.mutrates.{corpus}.csv', 'w') as mutrates_file:
            save_per_component_mutation_rates(model = model, output = mutrates_file, corpus_name = corpus)
        
        with open(prefix + f'.overall_mutrate.{corpus}.csv', 'w') as mutrate_file:
            save_overall_mutation_rate(model = model, output = mutrate_file, corpus_name = corpus)



summarize_parser = subparsers.add_parser('model-summarize', help = 'Save all summary data for a trained model.')
summarize_parser.add_argument('model', type = file_exists)
summarize_parser.add_argument('--prefix','-p', type = str, required=True)
summarize_parser.set_defaults(func = summarize_all_model_attributes)
'''

'''
def add_sample_ingest_args(parser):
    parser.add_argument('model', type = file_exists)
    parser.add_argument('--vcf-file','-vcf', type = file_exists, required=True)
    parser.add_argument('--exposure-file','-e', type = argparse.FileType('r'), default=None)
    parser.add_argument('--output','-o', type = argparse.FileType('w'), default=sys.stdout)
    parser.add_argument('--regions-file','-r', type = file_exists, required=True)
    parser.add_argument('--fasta-file','-fa', type = file_exists, required=True)
    parser.add_argument('--chr-prefix', type = str, default = '')


def assign_components(*,model,vcf_file, corpus_name, exposure_file, output,
                     regions_file, fasta_file, 
                     chr_prefix = ''):
    
    model = load_model(model)

    try:
        model.corpus_states[corpus_name]
    except KeyError:
        raise ValueError(f'Corpus {corpus_name} not found in model.')
    
    logger.info('Reading sample from VCF file.')
    sample = CorpusReader.ingest_sample(
        vcf_file, exposure_file = exposure_file,
        regions_file = regions_file, fasta_file = fasta_file,
        chr_prefix = chr_prefix,
    )
    
    mutation_assignments = model.assign_mutations_to_components(sample, corpus_name)

    print(*mutation_assignments.keys(), sep = ',', file = output)
    for row in list(zip(*mutation_assignments.values())):
        print(*row, sep = ',', file = output)


assign_mutations_parser = subparsers.add_parser('model-assign-components',
                                                help = 'Assign each mutation in a VCF file to a component of the model.')
add_sample_ingest_args(assign_mutations_parser)
assign_mutations_parser.add_argument('--corpus-name','-n', type = str, required=True)
assign_mutations_parser.set_defaults(func = assign_components)


def assign_corpus(*,model,vcf_file, exposure_file, output,
                     regions_file, fasta_file, 
                     iters = 100, anneal_steps = 100,
                     max_mutations = 10000,
                     chr_prefix = '',
                     pi_prior = None):
    
    model = load_model(model)
    
    logger.info('Reading sample from VCF file.')
    sample = CorpusReader.ingest_sample(
        vcf_file, exposure_file = exposure_file,
        regions_file = regions_file, fasta_file = fasta_file,
        chr_prefix = chr_prefix,
    )
    
    corpus_logps = model.assign_sample_to_corpus(sample, 
                                                 n_iters = iters, 
                                                 n_samples_per_iter = anneal_steps,
                                                 pi_prior = pi_prior,
                                                 max_mutations = max_mutations,
                                                )

    print(*corpus_logps.keys(), sep = ',', file = output)
    for row in list(zip(*corpus_logps.values())):
        print(*row, sep = ',', file = output)


assign_corpus_parser = subparsers.add_parser('model-assign-corpus-sample',
                                             help = 'Evaluate which corpus a VCF file is most likely generated from.')
add_sample_ingest_args(assign_corpus_parser)
assign_corpus_parser.add_argument('--pi-prior','-pi', type = posfloat, default = None)
assign_corpus_parser.add_argument('--iters','-iters', type = posint, default = 100)
assign_corpus_parser.add_argument('--anneal-steps','-steps', type = posint, default = 100)
assign_corpus_parser.add_argument('--max-mutations','-max', type = posint, default = 10000)
assign_corpus_parser.set_defaults(func = assign_corpus)


def assign_corpus_mutation(*,model,vcf_file, exposure_file, output,
                        regions_file, fasta_file, iters = 100, anneal_steps = 100,
                        chr_prefix = ''):
    
    model = load_model(model)
    
    logger.info('Reading sample from VCF file.')
    sample = CorpusReader.ingest_sample(
        vcf_file, exposure_file = exposure_file,
        regions_file = regions_file, fasta_file = fasta_file,
        chr_prefix = chr_prefix,
    )

    mutation_assignments = model.assign_mutations_to_corpus(sample, 
                                                 n_iters = iters, 
                                                 n_samples_per_iter = anneal_steps
                                                )
    
    print(*mutation_assignments.keys(), sep = ',', file = output)
    for row in list(zip(*mutation_assignments.values())):
        print(*row, sep = ',', file = output)
    
assign_corpus_mutation_parser = subparsers.add_parser('model-assign-corpus-mutation',
                                                        help = 'Evaluate which corpus a mutation in a VCF file is most likely generated from.')
add_sample_ingest_args(assign_corpus_mutation_parser)
assign_corpus_mutation_parser.add_argument('--iters','-iters', type = posint, default = 100)
assign_corpus_mutation_parser.add_argument('--anneal-steps','-steps', type = posint, default = 100)
assign_corpus_mutation_parser.set_defaults(func = assign_corpus_mutation)
'''


def run_simulation(*,config, prefix):
    
    with open(config, 'rb') as f:
        configuration = pickle.load(f)

    corpus_path = prefix + 'corpus.h5'
    params_path = prefix + 'generative_params.pkl'
    assert valid_path(corpus_path)
    assert valid_path(params_path)

    corpus, generative_parameters = SimulatedCorpus.create(
        **configuration
    )

    save_corpus(corpus, corpus_path)

    with open(params_path, 'wb') as f:
        pickle.dump(generative_parameters, f)
    

def simulate_from_model(*, model, corpus, output, 
                        seed=0, use_signatures=None,
                        n_jobs=1,):
    
    model = load_model(model)
    corpus = stream_corpus(corpus)

    corpus_state = model._init_new_corpusstates(corpus)[corpus.name]

    resampled_corpus = SimulatedCorpus.from_model(
        model = model,
        corpus_state = corpus_state,
        corpus = corpus,
        use_signatures = use_signatures,
        seed = seed,
        n_jobs = n_jobs,
    )

    save_corpus(resampled_corpus, output)

simulate_from_model_parser = subparsers.add_parser('simulate-from-model',
                                                    help = 'Simulate a new corpus from a trained model.')
simulate_from_model_parser.add_argument('model', type = file_exists)
simulate_from_model_parser.add_argument('--corpus','-d', type = file_exists, required=True)
simulate_from_model_parser.add_argument('--output','-o', type = valid_path, required=True)
simulate_from_model_parser.add_argument('--use-signatures','-sigs', nargs='+', type = str, default=None)
simulate_from_model_parser.add_argument('--seed', type = posint, default=0)
simulate_from_model_parser.add_argument('--n-jobs', '-j', type = posint, default=1)
simulate_from_model_parser.set_defaults(func = simulate_from_model)


simulation_sub = subparsers.add_parser('simulate', help = 'Create a simulated dataset of cells with mutations')
simulation_sub.add_argument('--config','-c', type = file_exists, required=True,
        help = 'Pickled configuration file for the simulation.'
)
simulation_sub.add_argument('--prefix','-p', type = str, required=True,
        help = 'Prefix under which to save generative params and corpus.'
)
simulation_sub.set_defaults(func = run_simulation)


def evaluate_model(*,simulation_params, model):

    model = load_model(model)

    with open(simulation_params, 'rb') as f:
        params = pickle.load(f)

    coef_l1 = coef_l1_distance(model, params)
    signature_cos = signature_cosine_distance(model, params)

    print('coef_L1_dist','signature_cos_sim', sep = '\t')
    print(coef_l1, signature_cos, sep = '\t')


eval_sub = subparsers.add_parser('eval-sim', help = 'Evaluate a trained model against a simulation\'s generative parameters.')
eval_sub.add_argument('--simulation-params','-sim', type = file_exists, required=True,
        help = 'File path to generative parameters of simulation')

eval_sub.add_argument('--model','-m', type = file_exists, required=True,
        help = 'File path to model.')

eval_sub.set_defaults(func = evaluate_model)


def main():
    #____ Execute commands ___

    logger.setLevel(logging.INFO)

    args = parser.parse_args()

    try:
        args.func #first try accessing the .func attribute, which is empty if user tries ">>>lisa". In this case, don't throw error, display help!
    except AttributeError:
        parser.print_help(sys.stderr)
        
    else:
        
        args = vars(args)
        func = args.pop('func')
        args = {k.replace('-','_') : v for k,v in args.items()}

        func(**args)<|MERGE_RESOLUTION|>--- conflicted
+++ resolved
@@ -677,7 +677,7 @@
     component_names,
     ):
 
-    sample = CorpusReader.ingest_sample(
+    sample = SBSCorpusMaker.ingest_sample(
                     input_vcf, 
                     regions_file=regions_file,
                     fasta_file=fasta_file,
@@ -725,18 +725,6 @@
                          'This one doesn\'t, which means it must be a partition of some corpus, or a simluted corpus.\n'
                          'This function must use the originally-created corpus.') from err
 
-<<<<<<< HEAD
-    sample = SBSCorpusMaker.ingest_sample(
-                    vcf_file, 
-                    exposure_file = exposure_file,
-                    regions_file = corpus.metadata['regions_file'], 
-                    fasta_file = corpus.metadata['fasta_file'],
-                    chr_prefix = chr_prefix,
-                )
-    
-    posterior_df = model.get_posterior_assignments(
-        sample, corpus
-=======
     annotation_fn = partial(
         _write_posterior_annotated_vcf,
         model_state=model.model_state, 
@@ -746,7 +734,6 @@
         fasta_file=corpus.metadata['fasta_file'],
         chr_prefix=chr_prefix,
         component_names=model.component_names,
->>>>>>> f0ed6c19
     )
 
     del corpus
@@ -911,7 +898,6 @@
 assign_corpus_mutation_parser.set_defaults(func = assign_corpus_mutation)
 '''
 
-
 def run_simulation(*,config, prefix):
     
     with open(config, 'rb') as f:
@@ -931,6 +917,7 @@
     with open(params_path, 'wb') as f:
         pickle.dump(generative_parameters, f)
     
+
 
 def simulate_from_model(*, model, corpus, output, 
                         seed=0, use_signatures=None,
